--- conflicted
+++ resolved
@@ -22,11 +22,7 @@
 
 setuptools.setup(
     name="augly",
-<<<<<<< HEAD
-    version="0.1.9",
-=======
     version="0.1.10",
->>>>>>> 263284f4
     description="A data augmentations library for audio, image, text, & video.",
     long_description=readme,
     long_description_content_type="text/markdown",
