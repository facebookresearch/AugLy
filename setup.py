#!/usr/bin/env python3
# Copyright (c) Meta Platforms, Inc. and affiliates.
# All rights reserved.
#
# This source code is licensed under the license found in the
# LICENSE file in the root directory of this source tree.

from pathlib import Path

import setuptools


requirements = [
    r for r in Path("requirements.txt").read_text().splitlines() if "@" not in r
]

extra_requirements = {
    "av": [
        r for r in Path("av_requirements.txt").read_text().splitlines() if "@" not in r
    ]
}

with open("README.md", encoding="utf8") as f:
    readme = f.read()


setuptools.setup(
    name="augly",
<<<<<<< HEAD
    version=open("version.txt", "r").read(),
=======
    version=open("version.txt", "r").read().strip(),
>>>>>>> 4ccf2e58
    description="A data augmentations library for audio, image, text, & video.",
    long_description=readme,
    long_description_content_type="text/markdown",
    url="https://github.com/facebookresearch/AugLy",
    author="Zoe Papakipos and Joanna Bitton",
    author_email="zoep@fb.com",
    packages=setuptools.find_packages(exclude=["augly.tests"]),
    include_package_data=True,
    install_requires=requirements,
    extras_require=extra_requirements,
    classifiers=[
        "Programming Language :: Python :: 3",
        "License :: OSI Approved :: MIT License",
        "Operating System :: OS Independent",
    ],
    python_requires=">=3.6",
)<|MERGE_RESOLUTION|>--- conflicted
+++ resolved
@@ -26,11 +26,7 @@
 
 setuptools.setup(
     name="augly",
-<<<<<<< HEAD
-    version=open("version.txt", "r").read(),
-=======
     version=open("version.txt", "r").read().strip(),
->>>>>>> 4ccf2e58
     description="A data augmentations library for audio, image, text, & video.",
     long_description=readme,
     long_description_content_type="text/markdown",
