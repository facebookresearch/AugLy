#!/usr/bin/env python3
# Copyright (c) Facebook, Inc. and its affiliates.

import hashlib
import os
import tempfile
import unittest
from typing import Any, Callable, Dict, List, Optional, Tuple

from augly.tests import VideoAugConfig
from augly.utils import TEST_URI, pathmgr


def are_equal_videos(a_path: str, b_path: str) -> bool:
    hasher = hashlib.md5()
    with open(a_path, "rb") as afile:
        buf = afile.read()
        hasher.update(buf)
        a_md5_hash = hasher.hexdigest()

    hasher = hashlib.md5()
    with open(b_path, "rb") as bfile:
        buf = bfile.read()
        hasher.update(buf)
        b_md5_hash = hasher.hexdigest()

    return a_md5_hash == b_md5_hash


def are_equal_metadata(
    actual_meta: List[Dict[str, Any]],
    expected_meta: List[Dict[str, Any]],
    exclude_keys: Optional[List[str]],
) -> bool:
    if actual_meta == expected_meta:
        return True

    for actual_dict, expected_dict in zip(actual_meta, expected_meta):
        for (act_k, act_v), (exp_k, exp_v) in zip(
            sorted(actual_dict.items(), key=lambda kv: kv[0]),
            sorted(expected_dict.items(), key=lambda kv: kv[0]),
        ):
            if exclude_keys is not None and act_k in exclude_keys:
                continue

            if act_k != exp_k:
                return False

            if act_v == exp_v:
                continue

            """
            Allow relative paths in expected metadata: just check that the end of the
            actual path matches the expected path
            """
            condition = (
                lambda actual, expected: isinstance(actual, str)
                and isinstance(expected, str)
                and actual[-len(expected) :] == expected
            )

            if isinstance(act_v, list) and isinstance(exp_v, list):
                for actual_path, expected_path in zip(act_v, exp_v):
                    if not condition(actual_path, expected_path):
                        return False
            elif not condition(act_v, exp_v):
                return False

    return True


class BaseVideoUnitTest(unittest.TestCase):
    ref_vid_dir = os.path.join(TEST_URI, "video", "expected_output")

    def test_import(self) -> None:
        try:
            import augly.video as vidaugs
        except ImportError:
            self.fail("vidaugs failed to import")
        self.assertTrue(dir(vidaugs))

    @classmethod
    def setUpClass(cls):
        cls.maxDiff = None
        cls.config, cls.local_vid_path, vid_file = cls.download_video(0)

    def evaluate_function(
        self,
        aug_function: Callable[..., None],
        ref_filename: Optional[str] = None,
        **kwargs,
    ) -> None:
        ref_filename = ref_filename or aug_function.__name__
        ref_vid_path = self.get_ref_video(ref_filename)

        if not kwargs.pop("diff_video_input", False):
            kwargs["video_path"] = self.local_vid_path

        with tempfile.NamedTemporaryFile(suffix=".mp4") as tmpfile:
            aug_function(output_path=tmpfile.name, **kwargs)
            self.assertTrue(are_equal_videos(ref_vid_path, tmpfile.name))

    def evaluate_class(
        self,
        transform_class: Callable[..., None],
        fname: str,
        seed: Optional[int] = None,
        metadata_exclude_keys: Optional[List[str]] = None,
        **kwargs,
    ) -> None:
        metadata = []

        if not kwargs.pop("diff_video_input", False):
            kwargs["video_path"] = self.local_vid_path

        with tempfile.NamedTemporaryFile(suffix=".mp4") as tmpfile:
            transform_class(
                output_path=tmpfile.name, seed=seed, metadata=metadata, **kwargs
            )
            self.assertTrue(os.path.exists(tmpfile.name))
<<<<<<< HEAD
=======
            
>>>>>>> 5a3bb9c2
        self.assertTrue(
            are_equal_metadata(metadata, self.metadata[fname], metadata_exclude_keys),
        )

    def get_ref_video(self, fname: str) -> str:
        ref_vid_name = f"test_{fname}.mp4"
        return pathmgr.get_local_path(os.path.join(self.ref_vid_dir, ref_vid_name))

    @staticmethod
    def download_video(input_file_index: int) -> Tuple[VideoAugConfig, str, str]:
        config = VideoAugConfig(input_file_index=input_file_index)
        vid_path, vid_file = config.get_input_path()

        local_vid_path = pathmgr.get_local_path(vid_path)
        return config, local_vid_path, vid_file<|MERGE_RESOLUTION|>--- conflicted
+++ resolved
@@ -118,10 +118,7 @@
                 output_path=tmpfile.name, seed=seed, metadata=metadata, **kwargs
             )
             self.assertTrue(os.path.exists(tmpfile.name))
-<<<<<<< HEAD
-=======
             
->>>>>>> 5a3bb9c2
         self.assertTrue(
             are_equal_metadata(metadata, self.metadata[fname], metadata_exclude_keys),
         )
