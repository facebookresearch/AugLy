# Audio

## Augmentations

For a full list of available augmentations, see [here](augly/audio/__init__.py).

Our audio augmentations use librosa, torchaudio, and NumPy as the backend. All functions accept an audio path or an audio array to be augmented as input and return the augmented audio array. If an output path is specified, the audio will also be saved to a file.

### Function-based

You can call the functional augmentations like so:
```python
import aml.augly.audio as audaugs

audio_path = "your_audio_path.flac"
output_path = "your_output_path.flac"

# Augmentation functions can accept audio paths as input and
# always return the resulting augmented audio array & sample rate
aug_audio, sample_rate = audaugs.change_volume(audio_path, volume_db=10.0)

# Augmentation functions can also accept np.ndarray as input
# (but then you have to provide the sample rate, too, since it
# won't be inferred when loading the audio file)
aug_audio, sample_rate = audaugs.low_pass_filter(
	aug_audio,
	sample_rate=sample_rate,
	cutoff_hz=500,
)

# If an output path is specified, the audio will also be saved to a file
aug_audio, sample_rate = audaugs.normalize(
	aug_audio,
	sample_rate=sample_rate,
	output_path=output_path,
)
```

### Class-based

You can also call any augmentation as a Transform class, including composing them together and applying them with a given probability:
```python
TRANSFORMS = audaugs.Compose([
    audaugs.Clip(duration_factor=0.25),
    audaugs.ChangeVolume(volume_db=10.0, p=0.5),
    audaugs.OneOf(
        [audaugs.Speed(factor=3.0), audaugs.TimeStretch(rate=3.0)]
    ),
])

# aug_audio is a NumPy array with your augmentations applied!
audio_array = librosa.load("your_audio_path.flac", sr=None, mono=False)
aug_audio = TRANSFORMS(audio_array)
```

## Unit Tests

You can run our audio unit tests if you have cloned `augly` [here](augly/README.md)) by running the following:
```bash
<<<<<<< HEAD
python augly/tests/audio_tests/functional_unit_tests.py
python augly/tests/audio_tests/transforms_unit_tests.py
```

Note: Some of the unit tests may fail depending which specific versions of some libraries you are running, because the behavior of some functions is slightly different and causes slightly different output audio files.
=======
python -m unittest augly.tests.audio_tests.functional_unit_tests
python -m unittest augly.tests.audio_tests.transforms_unit_tests
```
>>>>>>> ed0f2fa8
<|MERGE_RESOLUTION|>--- conflicted
+++ resolved
@@ -57,14 +57,6 @@
 
 You can run our audio unit tests if you have cloned `augly` [here](augly/README.md)) by running the following:
 ```bash
-<<<<<<< HEAD
-python augly/tests/audio_tests/functional_unit_tests.py
-python augly/tests/audio_tests/transforms_unit_tests.py
-```
-
-Note: Some of the unit tests may fail depending which specific versions of some libraries you are running, because the behavior of some functions is slightly different and causes slightly different output audio files.
-=======
 python -m unittest augly.tests.audio_tests.functional_unit_tests
 python -m unittest augly.tests.audio_tests.transforms_unit_tests
-```
->>>>>>> ed0f2fa8
+```