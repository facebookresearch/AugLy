--- conflicted
+++ resolved
@@ -228,14 +228,12 @@
     aug_image = ImageEnhance.Brightness(image).enhance(factor)
 
     func_kwargs = imutils.get_func_kwargs(metadata, locals())
-<<<<<<< HEAD
+    
     src_mode = image.mode
     imutils.get_metadata(
         metadata=metadata, function_name="brightness", **func_kwargs
     )
-=======
-    imutils.get_metadata(metadata=metadata, function_name="brightness", **func_kwargs)
->>>>>>> 3269a977
+
 
     return imutils.ret_and_save_image(aug_image, output_path, src_mode)
 
@@ -421,14 +419,12 @@
     aug_image = ImageEnhance.Color(aug_image).enhance(saturation_factor)
 
     func_kwargs = imutils.get_func_kwargs(metadata, locals())
-<<<<<<< HEAD
-    src_mode = image.mode
+
+    src_mode = image.mode
+    
     imutils.get_metadata(
         metadata=metadata, function_name="color_jitter", **func_kwargs
     )
-=======
-    imutils.get_metadata(metadata=metadata, function_name="color_jitter", **func_kwargs)
->>>>>>> 3269a977
 
     return imutils.ret_and_save_image(aug_image, output_path, src_mode)
 
@@ -796,14 +792,11 @@
     aug_image = image.transpose(Image.FLIP_LEFT_RIGHT)
 
     func_kwargs = imutils.get_func_kwargs(metadata, locals())
-<<<<<<< HEAD
+
     src_mode = image.mode
     imutils.get_metadata(
         metadata=metadata, function_name="hflip", **func_kwargs
     )
-=======
-    imutils.get_metadata(metadata=metadata, function_name="hflip", **func_kwargs)
->>>>>>> 3269a977
 
     return imutils.ret_and_save_image(aug_image, output_path, src_mode)
 
