#!/usr/bin/env python3
# Copyright (c) Facebook, Inc. and its affiliates.

import math
from typing import Callable, List, Optional, Tuple

import augly.image.utils as imutils
import numpy as np
from PIL import Image, ImageDraw


def crop_bboxes_helper(
    bbox: Tuple, x1: float, y1: float, x2: float, y2: float, **kwargs
) -> Tuple:
    """
    If part of the bbox was cropped out in the x-axis, the left/right side will now be
    0/1 respectively; otherwise the fraction x1 is cut off from the left & x2 from the
    right and we renormalize with the new width. Analogous for the y-axis
    """
    left_factor, upper_factor, right_factor, lower_factor = bbox
    new_w, new_h = x2 - x1, y2 - y1
    return (
        max(0, (left_factor - x1) / new_w),
        max(0, (upper_factor - y1) / new_h),
        min(1, 1 - (x2 - right_factor) / new_w),
        min(1, 1 - (y2 - lower_factor) / new_h),
    )


def hflip_bboxes_helper(bbox: Tuple, **kwargs) -> Tuple:
    """
    When the src image is horizontally flipped, the bounding box also gets horizontally
    flipped
    """
    left_factor, upper_factor, right_factor, lower_factor = bbox
    return (1 - right_factor, upper_factor, 1 - left_factor, lower_factor)


def meme_format_bboxes_helper(
    bbox: Tuple, src_w: int, src_h: int, caption_height: int, **kwargs
) -> Tuple:
    """
    The src image is offset vertically by caption_height pixels, so we normalize that to
    get the y offset, add that to the upper & lower coordinates, & renormalize with the
    new height. The x dimension is unaffected
    """
    left_f, upper_f, right_f, lower_f = bbox
    y_off = caption_height / src_h
    new_h = 1.0 + y_off
    return left_f, (upper_f + y_off) / new_h, right_f, (lower_f + y_off) / new_h


def overlay_onto_background_image_bboxes_helper(
    bbox: Tuple, overlay_size: float, x_pos: float, y_pos: float, **kwargs
) -> Tuple:
    """
    The src image is overlaid on the dst image offset by (`x_pos`, `y_pos`) & with a
    size of `overlay_size` (all relative to the dst image dimensions). So the bounding
    box is also offset by (`x_pos`, `y_pos`) & scaled by `overlay_size`. It is also
    possible that some of the src image will be cut off, so we take the max with 0/min
    with 1 in order to crop the bbox if needed
    """
    left_factor, upper_factor, right_factor, lower_factor = bbox
    return (
        max(0, left_factor * overlay_size + x_pos),
        max(0, upper_factor * overlay_size + y_pos),
        min(1, right_factor * overlay_size + x_pos),
        min(1, lower_factor * overlay_size + y_pos),
    )


def overlay_image_bboxes_helper(
    bbox: Tuple,
    opacity: float,
    overlay_size: float,
    x_pos: float,
    y_pos: float,
    max_visible_opacity: float,
    **kwargs,
) -> Tuple:
    """
    We made a few decisions for this augmentation about how bboxes are defined:
    1. If `opacity` < `max_visible_opacity` (default 0.75, can be specified by the user),
       the bbox stays the same because it is still considered "visible" behind the
       overlaid image
    2. If the entire bbox is covered by the overlaid image, the bbox is no longer valid
       so we return it as (0, 0, 0, 0), which will be turned to None in `check_bboxes()`
    3. If the entire bottom of the bbox is covered by the overlaid image
       (i.e. `x_pos < left_factor` & `x_pos + overlay_size > right_factor` &
       `y_pos + overlay_size > lower_factor`), we crop out the lower part of the bbox
       that is covered. The analogue is true for the top/left/right being occluded
    4. If just the middle of the bbox is covered or a rectangle is sliced out of the
       bbox, we consider that the bbox is unchanged, even though part of it is occluded.
       This isn't ideal but otherwise it's very complicated; we could split the
       remaining area into smaller visible bboxes, but then we would have to return
       multiple dst bboxes corresponding to one src bbox
    """
    left_factor, upper_factor, right_factor, lower_factor = bbox
    if opacity >= max_visible_opacity:
        occluded_left = x_pos < left_factor
        occluded_upper = y_pos < upper_factor
        occluded_right = x_pos + overlay_size > right_factor
        occluded_lower = y_pos + overlay_size > lower_factor

        if occluded_left and occluded_right:
            # If the bbox is completely covered, it's no longer valid so return zeros
            if occluded_upper and occluded_lower:
                return (0.0, 0.0, 0.0, 0.0)

            if occluded_lower:
                lower_factor = y_pos
            elif occluded_upper:
                upper_factor = y_pos + overlay_size
        elif occluded_upper and occluded_lower:
            if occluded_right:
                right_factor = x_pos
            elif occluded_left:
                left_factor = x_pos + overlay_size

    return left_factor, upper_factor, right_factor, lower_factor


def overlay_onto_screenshot_bboxes_helper(
    bbox: Tuple,
    src_w: int,
    src_h: int,
    template_filepath: str,
    template_bboxes_filepath: str,
    resize_src_to_match_template: bool,
    max_image_size_pixels: int,
    crop_src_to_fit: bool,
    **kwargs,
) -> Tuple:
    """
    We transform the bbox by applying all the same transformations as are applied in the
    `overlay_onto_screenshot` function, each of which is mentioned below in comments
    """
    left_f, upper_f, right_f, lower_f = bbox
    template, tbbox = imutils.get_template_and_bbox(
        template_filepath, template_bboxes_filepath
    )

    # Either src image or template image is scaled
    if resize_src_to_match_template:
        tbbox_w, tbbox_h = tbbox[2] - tbbox[0], tbbox[3] - tbbox[1]
        src_scale_factor = min(tbbox_w / src_w, tbbox_h / src_h)
    else:
        template, tbbox = imutils.scale_template_image(
            src_w,
            src_h,
            template,
            tbbox,
            max_image_size_pixels,
            crop_src_to_fit,
        )
        tbbox_w, tbbox_h = tbbox[2] - tbbox[0], tbbox[3] - tbbox[1]
        src_scale_factor = 1

    template_w, template_h = template.size
    x_off, y_off = tbbox[:2]

    # Src image is scaled (if resize_src_to_match_template)
    curr_w, curr_h = src_w * src_scale_factor, src_h * src_scale_factor
    left, upper, right, lower = (
        left_f * curr_w,
        upper_f * curr_h,
        right_f * curr_w,
        lower_f * curr_h,
    )

    # Src image is cropped to (tbbox_w, tbbox_h)
    if crop_src_to_fit:
        dx, dy = (curr_w - tbbox_w) // 2, (curr_h - tbbox_h) // 2
        x1, y1, x2, y2 = dx, dy, dx + tbbox_w, dy + tbbox_h
        left_f, upper_f, right_f, lower_f = crop_bboxes_helper(
            bbox, x1 / curr_w, y1 / curr_h, x2 / curr_w, y2 / curr_h
        )
        left, upper, right, lower = (
            left_f * tbbox_w,
            upper_f * tbbox_h,
            right_f * tbbox_w,
            lower_f * tbbox_h,
        )
    # Src image is resized to (tbbox_w, tbbox_h)
    else:
        resize_f = min(tbbox_w / curr_w, tbbox_h / curr_h)
        left, upper, right, lower = (
            left * resize_f,
            upper * resize_f,
            right * resize_f,
            lower * resize_f,
        )
        curr_w, curr_h = curr_w * resize_f, curr_h * resize_f

        # Padding with black
        padding_x = max(0, (tbbox_w - curr_w) // 2)
        padding_y = max(0, (tbbox_h - curr_h) // 2)
        left, upper, right, lower = (
            left + padding_x,
            upper + padding_y,
            right + padding_x,
            lower + padding_y,
        )

    # Src image is overlaid onto template image
    left, upper, right, lower = (
        left + x_off,
        upper + y_off,
        right + x_off,
        lower + y_off,
    )

    return left / template_w, upper / template_h, right / template_w, lower / template_h


def pad_bboxes_helper(bbox: Tuple, w_factor: float, h_factor: float, **kwargs) -> Tuple:
    """
    The src image is padded horizontally with w_factor * src_w, so the bbox gets shifted
    over by w_factor and then renormalized over the new width. Vertical padding is
    analogous
    """
    left_factor, upper_factor, right_factor, lower_factor = bbox
    new_w = 1 + 2 * w_factor
    new_h = 1 + 2 * h_factor
    return (
        (left_factor + w_factor) / new_w,
        (upper_factor + h_factor) / new_h,
        (right_factor + w_factor) / new_w,
        (lower_factor + h_factor) / new_h,
    )


def pad_square_bboxes_helper(bbox: Tuple, src_w: int, src_h: int, **kwargs) -> Tuple:
    """
    In pad_square, pad is called with w_factor & h_factor computed as follows, so we can
    use the `pad_bboxes_helper` function to transform the bbox
    """
    w_factor, h_factor = 0, 0

    if src_w < src_h:
        w_factor = (src_h - src_w) / (2 * src_w)
    else:
        h_factor = (src_w - src_h) / (2 * src_h)

    return pad_bboxes_helper(bbox, w_factor=w_factor, h_factor=h_factor)


def perspective_transform_bboxes_helper(
    bbox: Tuple,
    src_w: int,
    src_h: int,
    sigma: float,
    dx: float,
    dy: float,
    crop_out_black_border: bool,
    seed: Optional[int],
    **kwargs,
) -> Tuple:
    """
    Computes the bbox that encloses the bbox in the perspective transformed image. Also
    uses the `crop_bboxes_helper` function since the image is cropped if
    `crop_out_black_border` is True.
    """

    def transform(x: float, y: float, a: List[float]) -> Tuple:
        """
        Transforms a point in the image given the perspective transform matrix; we will
        use this to transform the bounding box corners. Based on PIL source code:
        https://github.com/python-pillow/Pillow/blob/master/src/libImaging/Geometry.c#L399
        """
        return (
            (a[0] * x + a[1] * y + a[2]) / (a[6] * x + a[7] * y + a[8]),
            (a[3] * x + a[4] * y + a[5]) / (a[6] * x + a[7] * y + a[8]),
        )

    def get_perspective_transform(
        src_coords: List[Tuple[int, int]], dst_coords: List[Tuple[int, int]]
    ) -> List[float]:
        """
        Computes the transformation matrix used for the perspective transform with
        the given src & dst corner coordinates. Based on OpenCV source code:
        https://github.com/opencv/opencv/blob/master/modules/imgproc/src/imgwarp.cpp#L3277-L3304
        """
        a = np.zeros((8, 8), dtype=np.float)
        dst_x, dst_y = zip(*dst_coords)
        b = np.asarray(list(dst_x) + list(dst_y))

        for i, (sc, dc) in enumerate(zip(src_coords, dst_coords)):
            a[i][0] = a[i + 4][3] = sc[0]
            a[i][1] = a[i + 4][4] = sc[1]
            a[i][2] = a[i + 4][5] = 1
            a[i][6] = -sc[0] * dc[0]
            a[i][7] = -sc[1] * dc[0]
            a[i + 4][6] = -sc[0] * dc[1]
            a[i + 4][7] = -sc[1] * dc[1]

        A = np.matrix(a, dtype=np.float)
        B = np.array(b).reshape(8)
        res = np.linalg.solve(A, B)
        return np.array(res).reshape(8).tolist() + [1.0]

    assert (
        seed is not None
    ), "Cannot transform bbox for perspective_transform if seed is not provided"

    rng = np.random.RandomState(seed)
    src_coords = [(0, 0), (src_w, 0), (src_w, src_h), (0, src_h)]
    dst_coords = [
        (rng.normal(point[0], sigma) + dx, rng.normal(point[1], sigma) + dy)
        for point in src_coords
    ]

    perspective_transform_coeffs = get_perspective_transform(src_coords, dst_coords)

    left_f, upper_f, right_f, lower_f = bbox
    left, upper, right, lower = (
        left_f * src_w,
        upper_f * src_h,
        right_f * src_w,
        lower_f * src_h,
    )
    bbox_coords = [(left, upper), (right, upper), (right, lower), (left, lower)]

    transformed_bbox_coords = [
        transform(x + 0.5, y + 0.5, perspective_transform_coeffs)
        for x, y in bbox_coords
    ]

    transformed_xs, transformed_ys = zip(*transformed_bbox_coords)
    transformed_bbox = (
        max(0, min(transformed_xs) / src_w),
        max(0, min(transformed_ys) / src_h),
        min(1, max(transformed_xs) / src_w),
        min(1, max(transformed_ys) / src_h),
    )

    # This is copy-pasted from `functional.py`, exactly how the crop coords are computed
    if crop_out_black_border:
        top_left, top_right, bottom_right, bottom_left = dst_coords
        new_left = max(0, top_left[0], bottom_left[0])
        new_right = min(src_w, top_right[0], bottom_right[0])
        new_top = max(0, top_left[1], top_right[1])
        new_bottom = min(src_h, bottom_left[1], bottom_right[1])

        transformed_bbox = crop_bboxes_helper(
            transformed_bbox,
            x1=new_left / src_w,
            y1=new_top / src_h,
            x2=new_right / src_w,
            y2=new_bottom / src_h,
        )

    return transformed_bbox


def rotate_bboxes_helper(
    bbox: Tuple, src_w: int, src_h: int, degrees: float, **kwargs
) -> Tuple:
    """
    Computes the bbox that encloses the rotated bbox in the rotated image. This code was
    informed by looking at the source code for PIL.Image.rotate
    (https://pillow.readthedocs.io/en/stable/_modules/PIL/Image.html#Image.rotate).
    Also uses the `crop_bboxes_helper` function since the image is cropped after being
    rotated.
    """
    left_f, upper_f, right_f, lower_f = bbox
    left, upper, right, lower = (
        left_f * src_w,
        upper_f * src_h,
        right_f * src_w,
        lower_f * src_h,
    )
    # Top left, upper right, lower right, & lower left corner coefficients (in pixels)
    bbox_corners = [(left, upper), (right, upper), (right, lower), (left, lower)]

    def transform(x: int, y: int, matrix: List[float]) -> Tuple[float, float]:
        (a, b, c, d, e, f) = matrix
        return a * x + b * y + c, d * x + e * y + f

    def get_enclosing_bbox(
        corners: List[Tuple[int, int]], rotation_matrix: List[float]
    ) -> Tuple[int, int, int, int]:
        rotated_corners = [transform(x, y, rotation_matrix) for x, y in corners]
        xs, ys = zip(*rotated_corners)
        return (
            math.floor(min(xs)),
            math.floor(min(ys)),
            math.ceil(max(xs)),
            math.ceil(max(ys)),
        )

    # Get rotated bbox corner coefficients
    rotation_center = (src_w // 2, src_h // 2)
    angle_rad = -math.radians(degrees)
    rotation_matrix = [
        round(math.cos(angle_rad), 15),
        round(math.sin(angle_rad), 15),
        0.0,
        round(-math.sin(angle_rad), 15),
        round(math.cos(angle_rad), 15),
        0.0,
    ]
    rotation_matrix[2], rotation_matrix[5] = transform(
        -rotation_center[0], -rotation_center[1], rotation_matrix
    )
    rotation_matrix[2] += rotation_center[0]
    rotation_matrix[5] += rotation_center[1]

    # Get rotated image dimensions
    src_img_corners = [(0, 0), (src_w, 0), (src_w, src_h), (0, src_h)]
    (
        rotated_img_min_x,
        rotated_img_min_y,
        rotated_img_max_x,
        rotated_img_max_y,
    ) = get_enclosing_bbox(src_img_corners, rotation_matrix)
    rotated_img_w = rotated_img_max_x - rotated_img_min_x
    rotated_img_h = rotated_img_max_y - rotated_img_min_y

    # Get enclosing box corners around rotated bbox (on rotated image)
    new_bbox_left, new_bbox_upper, new_bbox_right, new_bbox_lower = get_enclosing_bbox(
        bbox_corners, rotation_matrix
    )
    bbox_enclosing_bbox = (
        new_bbox_left / rotated_img_w,
        new_bbox_upper / rotated_img_h,
        new_bbox_right / rotated_img_w,
        new_bbox_lower / rotated_img_h,
    )

    # Crop bbox as src image is cropped inside `rotate`
    cropped_w, cropped_h = imutils.rotated_rect_with_max_area(src_w, src_h, degrees)
    cropped_img_left, cropped_img_upper, cropped_img_right, cropped_img_lower = (
        (rotated_img_w - cropped_w) // 2 + rotated_img_min_x,
        (rotated_img_h - cropped_h) // 2 + rotated_img_min_y,
        (rotated_img_w + cropped_w) // 2 + rotated_img_min_x,
        (rotated_img_h + cropped_h) // 2 + rotated_img_min_y,
    )
    return crop_bboxes_helper(
        bbox_enclosing_bbox,
        x1=cropped_img_left / rotated_img_w,
        y1=cropped_img_upper / rotated_img_h,
        x2=cropped_img_right / rotated_img_w,
        y2=cropped_img_lower / rotated_img_h,
    )


<<<<<<< HEAD
def skew_bboxes_helper(bbox: Tuple, skew_factor: float, axis: int, **kwargs) -> Tuple:
    """
    When the src image is skewed, the bounding box also gets skewed according to the axis along 
    which the image will be skewed; can be set to 0 (x-axis) or 1 (y-axis)
    """
    left_factor, upper_factor, right_factor, lower_factor = bbox
    left, upper, right, lower = (
        left_factor * skew_factor,
        upper_factor * skew_factor,
        right_factor * skew_factor,
        lower_factor * skew_factor,
    )
    
    if axis == 0:
        return (1 - right, upper, 1 - left, lower)
    elif axis == 1:
        return (left, 1 - lower, right, 1 - upper)
    
    return raise AssertionError(
            f"Invalid 'axis' value: Got '{axis}', expected 0 for 'x-axis' or 1 for 'y-axis'"
        )
=======
def spatial_bbox_helper(
    bbox: Tuple[float, float, float, float],
    src_w: int,
    src_h: int,
    aug_function: Callable,
    **kwargs,
) -> Tuple:
    """
    Computes the bbox that encloses the transformed bbox in the image transformed by
    `aug_function`. This helper can be used to compute the transformed bbox for any
    augmentation which doesn't affect the color of the source image (e.g. any spatial
    augmentation).
    """
    dummy_image = Image.new("RGB", (src_w, src_h))
    draw = ImageDraw.Draw(dummy_image)
    draw.rectangle(
        (bbox[0] * src_w, bbox[1] * src_h, bbox[2] * src_w, bbox[3] * src_h),
        fill="white",
    )

    aug_image = aug_function(dummy_image, **kwargs)
    aug_w, aug_h = aug_image.size
    array_image = np.array(aug_image)

    white_y, white_x, _ = np.where(array_image > 0)
    min_x, max_x = np.min(white_x), np.max(white_x)
    min_y, max_y = np.min(white_y), np.max(white_y)

    return (min_x / aug_w, min_y / aug_h, max_x / aug_w, max_y / aug_h)
>>>>>>> c5802b12


def vflip_bboxes_helper(bbox: Tuple, **kwargs) -> Tuple:
    """
    Analogous to hflip, when the src image is vertically flipped, the bounding box also
    gets vertically flipped
    """
    left_factor, upper_factor, right_factor, lower_factor = bbox
    return (left_factor, 1 - lower_factor, right_factor, 1 - upper_factor)<|MERGE_RESOLUTION|>--- conflicted
+++ resolved
@@ -445,7 +445,6 @@
     )
 
 
-<<<<<<< HEAD
 def skew_bboxes_helper(bbox: Tuple, skew_factor: float, axis: int, **kwargs) -> Tuple:
     """
     When the src image is skewed, the bounding box also gets skewed according to the axis along 
@@ -467,7 +466,7 @@
     return raise AssertionError(
             f"Invalid 'axis' value: Got '{axis}', expected 0 for 'x-axis' or 1 for 'y-axis'"
         )
-=======
+
 def spatial_bbox_helper(
     bbox: Tuple[float, float, float, float],
     src_w: int,
@@ -497,7 +496,6 @@
     min_y, max_y = np.min(white_y), np.max(white_y)
 
     return (min_x / aug_w, min_y / aug_h, max_x / aug_w, max_y / aug_h)
->>>>>>> c5802b12
 
 
 def vflip_bboxes_helper(bbox: Tuple, **kwargs) -> Tuple:
